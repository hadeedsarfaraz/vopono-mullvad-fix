[package]
name = "vopono_core"
description = "Library code for running VPN connections in network namespaces"
version = "0.1.8"
edition = "2021"
authors = ["James McMurray <jamesmcm03@gmail.com>"]
license = "GPL-3.0-or-later"
repository = "https://github.com/jamesmcm/vopono"
homepage = "https://github.com/jamesmcm/vopono"
readme = "README.md"
keywords = ["vopono", "vpn", "wireguard", "openvpn", "netns"]

[dependencies]
anyhow = "1"
directories-next = "2"
log = "0.4"
which = "6"
users = "0.11"
nix = { version = "0.27", features = ["user", "signal", "fs", "process"] }
serde = { version = "1", features = ["derive", "std"] }
csv = "1"
regex = "1"
ron = "0.8"
walkdir = "2"
rand = "0.8"
toml = "0.8"
ipnet = { version = "2", features = ["serde"] }
reqwest = { default-features = false, version = "0.11", features = [
    "blocking",
    "json",
    "rustls-tls",
] } # TODO: Can we remove Tokio dependency?
sysinfo = "0.30"
base64 = "0.21"
x25519-dalek = { version = "2", features = ["static_secrets"] }
strum = "0.25"
strum_macros = "0.25"
zip = "0.6"
maplit = "1"
webbrowser = "0.8"
serde_json = "1"
signal-hook = "0.3"
<<<<<<< HEAD
sha2 = "0.10"
tiny_http = "0.12"
chrono = "0.4"
=======
sha2 = "0.10.6"
tiny_http = "0.12"
json = "0.12.4"
>>>>>>> 70a2aff3
<|MERGE_RESOLUTION|>--- conflicted
+++ resolved
@@ -40,12 +40,7 @@
 webbrowser = "0.8"
 serde_json = "1"
 signal-hook = "0.3"
-<<<<<<< HEAD
 sha2 = "0.10"
 tiny_http = "0.12"
 chrono = "0.4"
-=======
-sha2 = "0.10.6"
-tiny_http = "0.12"
-json = "0.12.4"
->>>>>>> 70a2aff3
+json = "0.12"