--- conflicted
+++ resolved
@@ -45,11 +45,8 @@
 basic_tcp_proxy = "0.3"
 signal-hook = "0.3"
 config = "0.11"
-<<<<<<< HEAD
 rustc-serialize = "0.3"
-=======
 bs58 = "0.4"
->>>>>>> 97761f29
 
 [package.metadata.rpm]
 package = "vopono"
